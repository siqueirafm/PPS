--- conflicted
+++ resolved
@@ -1,36 +1,31 @@
-/**
- * \file common.cpp
- *
- * \brief Implementation of commonly used utility functions.
- *
- * \author
- * Marcelo Ferreira Siqueira \n
- * Universidade Federal do Rio Grande do Norte, \n
- * Departamento de Informatica e Matematica Aplicada, \n
- * marcelo at dimap (dot) ufrn (dot) br
- *
- * \version 2.0
- * \date July 2009
- */
-
-#include "common.hpp"
-
-#include <cctype>
-#include <algorithm>
-
-namespace utils {
-
-std::string to_lower(const std::string &str) {
-  std::string copyStr(str);
-
-  std::transform(std::begin(copyStr), std::end(copyStr), std::begin(copyStr),
-<<<<<<< HEAD
-                 [](unsigned char ch) { return static_cast<unsigned char>(std::tolower(ch)); });
-=======
-                 [](unsigned char ch) { return std::tolower(ch); });
->>>>>>> 2bc791a5
-
-  return copyStr;
-}
-
-} // namespace utils
+/**
+ * \file common.cpp
+ *
+ * \brief Implementation of commonly used utility functions.
+ *
+ * \author
+ * Marcelo Ferreira Siqueira \n
+ * Universidade Federal do Rio Grande do Norte, \n
+ * Departamento de Informatica e Matematica Aplicada, \n
+ * marcelo at dimap (dot) ufrn (dot) br
+ *
+ * \version 2.0
+ * \date July 2009
+ */
+
+#include "common.hpp"
+
+#include <cctype>
+#include <algorithm>
+
+namespace utils {
+
+std::string to_lower(const std::string &str) {
+  std::string copyStr(str);
+
+  std::transform(std::begin(copyStr), std::end(copyStr), std::begin(copyStr),
+                 [](unsigned char ch) { return static_cast<unsigned char>(std::tolower(ch)); });
+  return copyStr;
+}
+
+} // namespace utils